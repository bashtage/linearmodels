<<<<<<< HEAD
from __future__ import annotations

from statsmodels.iolib import summary, summary2
=======
from statsmodels.iolib import summary
>>>>>>> 775ce62b


class Summary(summary.Summary):
    def as_html(self) -> str:
        """
        Return tables as string

        Returns
        -------
        str
            concatenated summary tables in HTML format
        """
        html = summary.summary_return(self.tables, return_fmt="html")
        if self.extra_txt is not None:
            html = html + "<br/><br/>" + self.extra_txt.replace("\n", "<br/>")
        return html

class Summary2(summary2.Summary):
    def as_html(self) -> str:
        """
        Return tables as string

        Returns
        -------
        str
            concatenated summary tables in HTML format
        """
        html = summary2.summary_return(self.tables, return_fmt="html")
        if self.extra_txt is not None:
            html = html + "<br/><br/>" + self.extra_txt.replace("\n", "<br/>")
        return html
<|MERGE_RESOLUTION|>--- conflicted
+++ resolved
@@ -1,10 +1,4 @@
-<<<<<<< HEAD
-from __future__ import annotations
-
-from statsmodels.iolib import summary, summary2
-=======
 from statsmodels.iolib import summary
->>>>>>> 775ce62b
 
 
 class Summary(summary.Summary):
