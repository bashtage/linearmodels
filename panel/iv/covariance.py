--- conflicted
+++ resolved
@@ -189,9 +189,6 @@
                 'name': self.__class__.__name__}
 
 
-<<<<<<< HEAD
-class KernelCovariance(HomoskedasticCovariance):
-=======
 class HeteroskedasticCovariance(HomoskedasticCovariance):
     """
     Covariance estimation for heteroskedastic data
@@ -233,7 +230,6 @@
 
     where :math:`X` is the matrix of variables included in the model and 
     :math:`Z` is the matrix of instruments, including exogenous regressors.
->>>>>>> 92549d30
     """
 
     def __init__(self, x, y, z, params, debiased=False):
@@ -375,16 +371,9 @@
     clusters : ndarray, optional
         Cluster group assignment.  If not provided, uses clusters of 1
 
-<<<<<<< HEAD
-    """
-
-    def __init__(self, x, y, z, params, debiased=False):
-        super(HeteroskedasticCovariance, self).__init__(x, y, z, params, debiased)
-=======
     Notes
     -----
     Covariance is estimated using 
->>>>>>> 92549d30
 
     .. math ::
 
@@ -467,11 +456,7 @@
         Weighting matrix used in GMM estimation
     """
 
-<<<<<<< HEAD
-    def __init__(self, x, y, z, params, w):
-=======
     def __init__(self, x, y, z, params, w, **cov_config):
->>>>>>> 92549d30
         super(IVGMMCovariance, self).__init__(x, y, z, params, False)
         self.w = w
 
